"""All low level structures used for parsing eddystone packets."""
from construct import Struct, Byte, Switch, OneOf, Int8sl, Array, \
<<<<<<< HEAD
                      Int16ul, Int16ub, Int32ub, GreedyString, Bytes

from ..const import EDDYSTONE_UUID, EDDYSTONE_URL_SCHEMES, EDDYSTONE_TLM_UNENCRYPTED, \
                    EDDYSTONE_TLM_ENCRYPTED, EDDYSTONE_UID_FRAME, EDDYSTONE_URL_FRAME, \
                    EDDYSTONE_TLM_FRAME, EDDYSTONE_EID_FRAME, ESTIMOTE_UUID, \
=======
                      Int16ul, Int16ub, Int32ub, GreedyString, GreedyRange, \
                      Bytes, BitStruct, BitsInteger, Flag

from ..const import EDDYSTONE_UUID, EDDYSTONE_URL_SCHEMES, EDDYSTONE_TLM_UNENCRYPTED, \
                    EDDYSTONE_TLM_ENCRYPTED, EDDYSTONE_UID_FRAME, EDDYSTONE_URL_FRAME, \
                    EDDYSTONE_TLM_FRAME, EDDYSTONE_EID_FRAME, FLAGS_DATA_TYPE, \
                    SERVICE_DATA_TYPE, COMPLETE_SERVICE_UUIDS_DATA_TYPE, ESTIMOTE_UUID, \
>>>>>>> 15a83e97
                    ESTIMOTE_TELEMETRY_FRAME

from .estimote import EstimoteTelemetryFrame

# pylint: disable=invalid-name

EddystoneUIDFrame = Struct(
    "tx_power" / Int8sl,
    "namespace" / Array(10, Byte),
    "instance" / Array(6, Byte),
    "rfu" / Array(2, Byte)
)

EddystoneURLFrame = Struct(
    "tx_power" / Int8sl,
    "url_scheme" / OneOf(Byte, list(EDDYSTONE_URL_SCHEMES)),
    "url" / GreedyString(encoding="ascii")
)

UnencryptedTLMFrame = Struct(
    "voltage" / Int16ub,
    "temperature" / Int16ul,
    "advertising_count" / Int32ub,
    "seconds_since_boot" / Int32ub,
)

EncryptedTLMFrame = Struct(
    "encrypted_data" / Array(12, Byte),
    "salt" / Int16ul,
    "mic" / Int16ul
)

EddystoneTLMFrame = Struct(
    "tlm_version" / Byte,
    "data" / Switch(lambda ctx: ctx.tlm_version, {
        EDDYSTONE_TLM_UNENCRYPTED: UnencryptedTLMFrame,
        EDDYSTONE_TLM_ENCRYPTED: EncryptedTLMFrame,
    })
)

EddystoneEIDFrame = Struct(
    "tx_power" / Int8sl,
    "eid" / Array(8, Byte)
)

ServiceData = Struct(
    "service_identifier" / OneOf(Bytes(2), [EDDYSTONE_UUID, ESTIMOTE_UUID]),
    "frame_type" / Byte,
    "frame" / Switch(lambda ctx: ctx.service_identifier, {
        # eddystone frames
        EDDYSTONE_UUID: Switch(lambda ctx: ctx.frame_type, {
            EDDYSTONE_UID_FRAME: EddystoneUIDFrame,
            EDDYSTONE_URL_FRAME: EddystoneURLFrame,
            EDDYSTONE_TLM_FRAME: EddystoneTLMFrame,
            EDDYSTONE_EID_FRAME: EddystoneEIDFrame,
        }),
        # estimote frames
        ESTIMOTE_UUID: Switch(lambda ctx: ctx.frame_type & 0xF, {
            ESTIMOTE_TELEMETRY_FRAME: EstimoteTelemetryFrame,
        }),
    }),
<<<<<<< HEAD
)
=======
)


LTV = Struct(
    "length" / Byte,
    "type" / Byte,
    "value" / Switch(lambda ctx: ctx.type, {
        FLAGS_DATA_TYPE: BitStruct(
            "reserved" / BitsInteger(3),
            "le_br_edr_support_host" / Flag,
            "le_br_edr_support_controller" / Flag,
            "br_edr_not_supported" / Flag,
            "le_general_discoverable_mode" / Flag,
            "le_limited_discoverable_mode" / Flag,
        ),
        COMPLETE_SERVICE_UUIDS_DATA_TYPE: OneOf(Bytes(2), [EDDYSTONE_UUID, ESTIMOTE_UUID]),
        SERVICE_DATA_TYPE: ServiceData
    }, default=Array(lambda ctx: ctx.length - 1, Byte)),
)

LTVFrame = GreedyRange(LTV)
>>>>>>> 15a83e97
<|MERGE_RESOLUTION|>--- conflicted
+++ resolved
@@ -1,20 +1,9 @@
 """All low level structures used for parsing eddystone packets."""
 from construct import Struct, Byte, Switch, OneOf, Int8sl, Array, \
-<<<<<<< HEAD
-                      Int16ul, Int16ub, Int32ub, GreedyString, Bytes
-
+                      GreedyString, Int16ub, Int16ul, Int32ub, Bytes
 from ..const import EDDYSTONE_UUID, EDDYSTONE_URL_SCHEMES, EDDYSTONE_TLM_UNENCRYPTED, \
                     EDDYSTONE_TLM_ENCRYPTED, EDDYSTONE_UID_FRAME, EDDYSTONE_URL_FRAME, \
                     EDDYSTONE_TLM_FRAME, EDDYSTONE_EID_FRAME, ESTIMOTE_UUID, \
-=======
-                      Int16ul, Int16ub, Int32ub, GreedyString, GreedyRange, \
-                      Bytes, BitStruct, BitsInteger, Flag
-
-from ..const import EDDYSTONE_UUID, EDDYSTONE_URL_SCHEMES, EDDYSTONE_TLM_UNENCRYPTED, \
-                    EDDYSTONE_TLM_ENCRYPTED, EDDYSTONE_UID_FRAME, EDDYSTONE_URL_FRAME, \
-                    EDDYSTONE_TLM_FRAME, EDDYSTONE_EID_FRAME, FLAGS_DATA_TYPE, \
-                    SERVICE_DATA_TYPE, COMPLETE_SERVICE_UUIDS_DATA_TYPE, ESTIMOTE_UUID, \
->>>>>>> 15a83e97
                     ESTIMOTE_TELEMETRY_FRAME
 
 from .estimote import EstimoteTelemetryFrame
@@ -76,28 +65,4 @@
             ESTIMOTE_TELEMETRY_FRAME: EstimoteTelemetryFrame,
         }),
     }),
-<<<<<<< HEAD
-)
-=======
-)
-
-
-LTV = Struct(
-    "length" / Byte,
-    "type" / Byte,
-    "value" / Switch(lambda ctx: ctx.type, {
-        FLAGS_DATA_TYPE: BitStruct(
-            "reserved" / BitsInteger(3),
-            "le_br_edr_support_host" / Flag,
-            "le_br_edr_support_controller" / Flag,
-            "br_edr_not_supported" / Flag,
-            "le_general_discoverable_mode" / Flag,
-            "le_limited_discoverable_mode" / Flag,
-        ),
-        COMPLETE_SERVICE_UUIDS_DATA_TYPE: OneOf(Bytes(2), [EDDYSTONE_UUID, ESTIMOTE_UUID]),
-        SERVICE_DATA_TYPE: ServiceData
-    }, default=Array(lambda ctx: ctx.length - 1, Byte)),
-)
-
-LTVFrame = GreedyRange(LTV)
->>>>>>> 15a83e97
+)